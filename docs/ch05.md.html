<meta charset="utf-8">
<div style="background:#fee; margin: 1em 4em 4em 4em; border:solid 4px red; padding: 0em 4ex 1em 4ex;">
<p style="font-size:160%; font-weight:bold; color:red;">WARNING<br>Content Under Development</p>
See <a href="https://github.com/RayTracing/raytracinginoneweekend/releases">release page</a> for
latest official PDF version.</div>




                            **Chapter 5: Importance Sampling Materials**

<<<<<<< HEAD
Our goal over the next two chapters is to instrument our program to send a bunch of extra rays toward light sources so that our picture is less noisy. Let’s assume we can send a bunch of rays toward the light source using a pdf $pLight(direction)$. Let’s also assume we have a pdf related to $s$, and let’s call that $pSurface(direction)$. A great thing about pdfs is that you can just use linear mixtures of them to form mixture densities that are also pdfs. For example, the
simplest would be:

    $$ p(direction) = 0.5 \cdot pLight(direction) + 0.5* \cdot pSurface(direction) $$

As long as the weights are positive and add up to one, any such mixture of pdfs is a pdf. And remember, we can use any pdf-- it doesn’t change the answer we converge to! So, the game is to figure out how to make the pdf larger where the product $s(direction)*color(direction)$ is large. For diffuse surfaces, this is mainly a matter of guessing where $color(direction)$ is high.

For a mirror, $s()$ is huge only near one direction, so it matters a lot more. Most renderers in fact make mirrors a special case and just make the s/p implicit-- our code currently does that.

Let’s do simple refactoring and temporarily remove all materials that aren’t Lambertian. We can use our Cornell Box scene again, and let’s generate the camera in the function that generates the model:

    ~~~~~~~~~~~~~~~~~~~~~~~~~~~~~~~~~~~~~~~~~~~~~~~~~~~~~~~~~~~~~~~~~~~~~~~~~~~~~~~~~~ C++
    void cornell_box(hitable **scene, camera **cam, float aspect) {
        int i = 0;
        hitable **list = new hitable*[8];
        material *red = new lambertian( new constant_texture(vec3(0.65, 0.05, 0.05)) );
        material *white = new lambertian( new constant_texture(vec3(0.73, 0.73, 0.73)) );
        material *green = new lambertian( new constant_texture(vec3(0.12, 0.45, 0.15)) );
        material *light = new diffuse_light( new constant_texture(vec3(15, 15, 15)) );
        list[i++] = new flip_normals(new yz_rect(0, 555, 0, 555, 555, green));
        list[i++] = new yz_rect(0, 555, 0, 555, 0, red);
        list[i++] = new flip_normals(new xz_rect(213, 343, 227, 332, 554, light));
        list[i++] = new flip_normals(new xz_rect(0, 555, 0, 555, 555, white));
        list[i++] = new xz_rect(0, 555, 0, 555, 0, white);
        list[i++] = new flip_normals(new xy_rect(0, 555, 0, 555, 555, white));
        list[i++] = new translate(new rotate_y(
            new box(vec3(0, 0, 0), vec3(165, 165, 165), white), -18), vec3(130,0,65));
        list[i++] = new translate(new rotate_y(
            new box(vec3(0, 0, 0), vec3(165, 330, 165), white),  15), vec3(265,0,295));
        *scene = new hitable_list(list,i);
        vec3 lookfrom(278, 278, -800);
        vec3 lookat(278,278,0);
        float dist_to_focus = 10.0;
        float aperture = 0.0;
        float vfov = 40.0;
        *cam = new camera(lookfrom, lookat, vec3(0,1,0),
                          vfov, aspect, aperture, dist_to_focus, 0.0, 1.0);
    }
    ~~~~~~~~~~~~~~~~~~~~~~~~~~~~~~~~~~~~~~~~~~~~~~~~~~~~~~~~~~~~~~~~~~~~~~~~~~~~~~~~~~~~~~

At 500x500 my code produces this image in 10min on 1 core of my Macbook:

![Figure 5-1](assets/img04-1.jpg)

Reducing that noise is our goal. We’ll do that by constructing a pdf that sends more rays to the light.

First, let’s instrument the code so that it explicitly samples some pdf and then normalizes for that. Remember MC basics: $\int f(x) \approx f(r)/p(r)$. For the Lambertian material, let’s sample like we do now: $p(direction) = cos(\theta) / \pi$.

We modify the base-class materialto enable this importance sampling:

    ~~~~~~~~~~~~~~~~~~~~~~~~~~~~~~~~~~~~~~~~~~~~~~~~~~~~~~~~~~~~~~~~~~~~~~~~~~~~~~~~~~ C++
    class material  {
        public:
            virtual bool scatter(const ray& r_in, 
                const hit_record& rec, vec3& albedo, ray& scattered, float& pdf) const {
                return false;
            }
            virtual float scattering_pdf(const ray& r_in, 
                const hit_record& rec, const ray& scattered) const {
                return false;
            }
            virtual vec3 emitted(float u, float v, const vec3& p) const { 
                return vec3(0,0,0); 
            }
    };
    ~~~~~~~~~~~~~~~~~~~~~~~~~~~~~~~~~~~~~~~~~~~~~~~~~~~~~~~~~~~~~~~~~~~~~~~~~~~~~~~~~~~~~~

And Lambertian material becomes:

    ~~~~~~~~~~~~~~~~~~~~~~~~~~~~~~~~~~~~~~~~~~~~~~~~~~~~~~~~~~~~~~~~~~~~~~~~~~~~~~~~~~ C++
    class lambertian : public material {
        public:
            lambertian(texture *a) : albedo(a) {}
            float scattering_pdf(const ray& r_in, 
                const hit_record& rec, const ray& scattered) const {
                float cosine = dot(rec.normal, unit_vector(scattered.direction()));
                if (cosine < 0)
                    return 0;
                return cosine / M_PI;
            }
            bool scatter(const ray& r_in, 
                const hit_record& rec, vec3& alb, ray& scattered, float& pdf) const {
                vec3 target = rec.p + rec.normal + random_in_unit_sphere();
                scattered = ray(rec.p, unit_vector(target-rec.p), r_in.time());
                alb = albedo->value(rec.u, rec.v, rec.p);
                pdf = dot(rec.normal, scattered.direction()) / M_PI;
                return true;
            }
            texture *albedo;
    };
    ~~~~~~~~~~~~~~~~~~~~~~~~~~~~~~~~~~~~~~~~~~~~~~~~~~~~~~~~~~~~~~~~~~~~~~~~~~~~~~~~~~~~~~

And the color function gets a minor modification.

    ~~~~~~~~~~~~~~~~~~~~~~~~~~~~~~~~~~~~~~~~~~~~~~~~~~~~~~~~~~~~~~~~~~~~~~~~~~~~~~~~~~ C++
    vec3 color(const ray& r, hitable *world, int depth) {
        hit_record rec;
        if (world->hit(r, 0.001, MAXFLOAT, hrec)) {
            ray scattered;
            vec3 attenuation;
            vec3 emitted = rec.mat_ptr->emitted(rec.u, rec.v, rec.p);
            float pdf;
            vec3 albedo;
            if (depth < 50 && rec.mat_ptr->scatter(r, rec, albedo, scattered, pdf)) {
                return emitted + albedo*rec.mat_ptr->scattering_pdf(r, rec, scattered)
                    *color(scattered, world, depth+1) / pdf;
            }
            else
                return emitted;
        }
        else
            return vec3(0,0,0);
    }
    ~~~~~~~~~~~~~~~~~~~~~~~~~~~~~~~~~~~~~~~~~~~~~~~~~~~~~~~~~~~~~~~~~~~~~~~~~~~~~~~~~~~~~~

You should get exactly the same picture.
=======
Our goal over the next two chapters is to instrument our program to send a bunch of extra rays
toward light sources so that our picture is less noisy. Let’s assume we can send a bunch of rays
toward the light source using a pdf pLight(direction) . Let’s also assume we have a pdf related to
s, and let’s call that pSurface(direction) . A great thing about pdfs is that you can just use
linear mixtures of them to form mixture densities that are also pdfs. For example, the simplest
would be:

p(direction) = 0.5*pLight(direction) + 0.5*pSurface(direction)

As long as the weights are positive and add up to one, any such mixture of pdfs is a pdf. And
remember, we can use any pdf-- it doesn’t change the answer we converge to! So, the game is to
figure out how to make the pdf larger where the product s(direction)*color(direction) is large. For
diffuse surfaces, this is mainly a matter of guessing where color(direction) is high.

For a mirror, s() is huge only near one direction, so it matters a lot more. Most renderers in fact
make mirrors a special case and just make the s/p implicit-- our code currently does that.

Let’s do simple refactoring and temporarily remove all materials that aren’t Lambertian. We can use
our Cornell Box scene again, and let’s generate the camera in the function that generates the model:

At 500x500 my code produces this image in 10min on 1 core of my Macbook:

Reducing that noise is our goal. We’ll do that by constructing a pdf that sends more rays to the
light.

First, let’s instrument the code so that it explicitly samples some pdf and then normalizes for
that. Remember MC basics: integral f(x) is approximately f(r)/p(r) . For the Lambertian material,
let’s sample like we do now: p(direction) = cos(theta) / Pi.

We modify the base-class material to enable this importance sampling:

And Lambertian material becomes:

And the color function gets a minor modification.

You should get exactly the same picture.

Now, just for the experience, try a different sampling strategy. Let’s choose randomly from the
hemisphere that is above the surface. This would be p(direction) = 1/(2*Pi) .

And again I should get the same picture except with different variance, but I don’t!

It’s pretty close to our old picture, but there are differences that are not noise. The front of the
tall box is much more uniform in color. So I have the most difficult kind of bug to find in a Monte
Carlo program-- a bug that produces a reasonable looking image. And I don’t know if the bug is the
first version of the program or the second, or even in both!

Let’s build some infrastructure to address this.
>>>>>>> f5632dcd

Now, just for the experience, try a different sampling strategy. Let’s choose randomly from the hemisphere that is above the surface. This would be $p(direction) = 1/(2 \pi)$.

    ~~~~~~~~~~~~~~~~~~~~~~~~~~~~~~~~~~~~~~~~~~~~~~~~~~~~~~~~~~~~~~~~~~~~~~~~~~~~~~~~~~ C++
    bool scatter(const ray& r_in, 
        const hit_record& rec, vec3& alb, ray& scattered, float& pdf) const {
        vec3 direction;
        do {
            direction = random_in_unit_sphere();
        } while (dot(direction, rec.normal) < 0);
        scattered = ray(rec.p, unit_vector(direction), r_in.time());
        alb = albedo->value(rec.u, rec.v, rec.p);
        pdf = 0.5 / M_PI;
        return true;
    }
    ~~~~~~~~~~~~~~~~~~~~~~~~~~~~~~~~~~~~~~~~~~~~~~~~~~~~~~~~~~~~~~~~~~~~~~~~~~~~~~~~~~~~~~

And again I __should__ get the same picture except with different variance, but I don’t!

![Figure 5-1](assets/img04-2.jpg)


It’s pretty close to our old picture, but there are differences that are not noise. The front of the tall box is much more uniform in color. So I have the most difficult kind of bug to find in a Monte
Carlo program-- a bug that produces a reasonable looking image. And I don’t know if the bug is the first version of the program or the second, or even in both!


Let’s build some infrastructure to address this.


<!-- Markdeep: -->
<style class="fallback">body{visibility:hidden;white-space:pre;font-family:monospace}</style>
<script src="markdeep.min.js"></script>
<script src="https://casual-effects.com/markdeep/latest/markdeep.min.js"></script>
<script>window.alreadyProcessedMarkdeep||(document.body.style.visibility="visible")</script><|MERGE_RESOLUTION|>--- conflicted
+++ resolved
@@ -9,17 +9,25 @@
 
                             **Chapter 5: Importance Sampling Materials**
 
-<<<<<<< HEAD
-Our goal over the next two chapters is to instrument our program to send a bunch of extra rays toward light sources so that our picture is less noisy. Let’s assume we can send a bunch of rays toward the light source using a pdf $pLight(direction)$. Let’s also assume we have a pdf related to $s$, and let’s call that $pSurface(direction)$. A great thing about pdfs is that you can just use linear mixtures of them to form mixture densities that are also pdfs. For example, the
-simplest would be:
+Our goal over the next two chapters is to instrument our program to send a bunch of extra rays
+toward light sources so that our picture is less noisy. Let’s assume we can send a bunch of rays
+toward the light source using a pdf $pLight(direction)$ . Let’s also assume we have a pdf related to
+$s$, and let’s call that $pSurface(direction)$ . A great thing about pdfs is that you can just use
+linear mixtures of them to form mixture densities that are also pdfs. For example, the simplest
+would be:
 
     $$ p(direction) = 0.5 \cdot pLight(direction) + 0.5* \cdot pSurface(direction) $$
 
-As long as the weights are positive and add up to one, any such mixture of pdfs is a pdf. And remember, we can use any pdf-- it doesn’t change the answer we converge to! So, the game is to figure out how to make the pdf larger where the product $s(direction)*color(direction)$ is large. For diffuse surfaces, this is mainly a matter of guessing where $color(direction)$ is high.
+As long as the weights are positive and add up to one, any such mixture of pdfs is a pdf. And
+remember, we can use any pdf-- it doesn’t change the answer we converge to! So, the game is to
+figure out how to make the pdf larger where the product $s(direction)*color(direction)$ is large. For
+diffuse surfaces, this is mainly a matter of guessing where $color(direction)$ is high.
 
-For a mirror, $s()$ is huge only near one direction, so it matters a lot more. Most renderers in fact make mirrors a special case and just make the s/p implicit-- our code currently does that.
+For a mirror, $s()$ is huge only near one direction, so it matters a lot more. Most renderers in
+fact make mirrors a special case and just make the $s/p$ implicit-- our code currently does that.
 
-Let’s do simple refactoring and temporarily remove all materials that aren’t Lambertian. We can use our Cornell Box scene again, and let’s generate the camera in the function that generates the model:
+Let’s do simple refactoring and temporarily remove all materials that aren’t Lambertian. We can use
+our Cornell Box scene again, and let’s generate the camera in the function that generates the model:
 
     ~~~~~~~~~~~~~~~~~~~~~~~~~~~~~~~~~~~~~~~~~~~~~~~~~~~~~~~~~~~~~~~~~~~~~~~~~~~~~~~~~~ C++
     void cornell_box(hitable **scene, camera **cam, float aspect) {
@@ -54,11 +62,14 @@
 
 ![Figure 5-1](assets/img04-1.jpg)
 
-Reducing that noise is our goal. We’ll do that by constructing a pdf that sends more rays to the light.
+Reducing that noise is our goal. We’ll do that by constructing a pdf that sends more rays to the
+light.
 
-First, let’s instrument the code so that it explicitly samples some pdf and then normalizes for that. Remember MC basics: $\int f(x) \approx f(r)/p(r)$. For the Lambertian material, let’s sample like we do now: $p(direction) = cos(\theta) / \pi$.
+First, let’s instrument the code so that it explicitly samples some pdf and then normalizes for
+that. Remember MC basics: $\int f(x) \approx f(r)/p(r)$ . For the Lambertian material,
+let’s sample like we do now: $p(direction) = cos(\theta) / \pi$.
 
-We modify the base-class materialto enable this importance sampling:
+We modify the base-class _material_ to enable this importance sampling:
 
     ~~~~~~~~~~~~~~~~~~~~~~~~~~~~~~~~~~~~~~~~~~~~~~~~~~~~~~~~~~~~~~~~~~~~~~~~~~~~~~~~~~ C++
     class material  {
@@ -77,7 +88,7 @@
     };
     ~~~~~~~~~~~~~~~~~~~~~~~~~~~~~~~~~~~~~~~~~~~~~~~~~~~~~~~~~~~~~~~~~~~~~~~~~~~~~~~~~~~~~~
 
-And Lambertian material becomes:
+And _Lambertian_ material becomes:
 
     ~~~~~~~~~~~~~~~~~~~~~~~~~~~~~~~~~~~~~~~~~~~~~~~~~~~~~~~~~~~~~~~~~~~~~~~~~~~~~~~~~~ C++
     class lambertian : public material {
@@ -126,58 +137,9 @@
     ~~~~~~~~~~~~~~~~~~~~~~~~~~~~~~~~~~~~~~~~~~~~~~~~~~~~~~~~~~~~~~~~~~~~~~~~~~~~~~~~~~~~~~
 
 You should get exactly the same picture.
-=======
-Our goal over the next two chapters is to instrument our program to send a bunch of extra rays
-toward light sources so that our picture is less noisy. Let’s assume we can send a bunch of rays
-toward the light source using a pdf pLight(direction) . Let’s also assume we have a pdf related to
-s, and let’s call that pSurface(direction) . A great thing about pdfs is that you can just use
-linear mixtures of them to form mixture densities that are also pdfs. For example, the simplest
-would be:
-
-p(direction) = 0.5*pLight(direction) + 0.5*pSurface(direction)
-
-As long as the weights are positive and add up to one, any such mixture of pdfs is a pdf. And
-remember, we can use any pdf-- it doesn’t change the answer we converge to! So, the game is to
-figure out how to make the pdf larger where the product s(direction)*color(direction) is large. For
-diffuse surfaces, this is mainly a matter of guessing where color(direction) is high.
-
-For a mirror, s() is huge only near one direction, so it matters a lot more. Most renderers in fact
-make mirrors a special case and just make the s/p implicit-- our code currently does that.
-
-Let’s do simple refactoring and temporarily remove all materials that aren’t Lambertian. We can use
-our Cornell Box scene again, and let’s generate the camera in the function that generates the model:
-
-At 500x500 my code produces this image in 10min on 1 core of my Macbook:
-
-Reducing that noise is our goal. We’ll do that by constructing a pdf that sends more rays to the
-light.
-
-First, let’s instrument the code so that it explicitly samples some pdf and then normalizes for
-that. Remember MC basics: integral f(x) is approximately f(r)/p(r) . For the Lambertian material,
-let’s sample like we do now: p(direction) = cos(theta) / Pi.
-
-We modify the base-class material to enable this importance sampling:
-
-And Lambertian material becomes:
-
-And the color function gets a minor modification.
-
-You should get exactly the same picture.
 
 Now, just for the experience, try a different sampling strategy. Let’s choose randomly from the
-hemisphere that is above the surface. This would be p(direction) = 1/(2*Pi) .
-
-And again I should get the same picture except with different variance, but I don’t!
-
-It’s pretty close to our old picture, but there are differences that are not noise. The front of the
-tall box is much more uniform in color. So I have the most difficult kind of bug to find in a Monte
-Carlo program-- a bug that produces a reasonable looking image. And I don’t know if the bug is the
-first version of the program or the second, or even in both!
-
-Let’s build some infrastructure to address this.
->>>>>>> f5632dcd
-
-Now, just for the experience, try a different sampling strategy. Let’s choose randomly from the hemisphere that is above the surface. This would be $p(direction) = 1/(2 \pi)$.
+hemisphere that is above the surface. This would be $p(direction) = 1/(2* \pi)$ .
 
     ~~~~~~~~~~~~~~~~~~~~~~~~~~~~~~~~~~~~~~~~~~~~~~~~~~~~~~~~~~~~~~~~~~~~~~~~~~~~~~~~~~ C++
     bool scatter(const ray& r_in, 
@@ -197,10 +159,10 @@
 
 ![Figure 5-1](assets/img04-2.jpg)
 
-
-It’s pretty close to our old picture, but there are differences that are not noise. The front of the tall box is much more uniform in color. So I have the most difficult kind of bug to find in a Monte
-Carlo program-- a bug that produces a reasonable looking image. And I don’t know if the bug is the first version of the program or the second, or even in both!
-
+It’s pretty close to our old picture, but there are differences that are not noise. The front of the
+tall box is much more uniform in color. So I have the most difficult kind of bug to find in a Monte
+Carlo program-- a bug that produces a reasonable looking image. And I don’t know if the bug is the
+first version of the program or the second, or even in both!
 
 Let’s build some infrastructure to address this.
 
