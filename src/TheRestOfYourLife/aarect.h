--- conflicted
+++ resolved
@@ -24,18 +24,12 @@
             double _x0, double _x1, double _y0, double _y1, double _k, shared_ptr<material> mat
         ) : x0(_x0), x1(_x1), y0(_y0), y1(_y1), k(_k), mp(mat) {};
 
-<<<<<<< HEAD
         virtual bool hit(const ray& r, double ray_tmin, double ray_tmax, hit_record& rec)
             const override;
 
         virtual bool bounding_box(double time_start, double time_end, aabb& output_box)
-            const override {
-
-=======
-        virtual bool hit(const ray& r, double t_min, double t_max, hit_record& rec) const override;
-
-        virtual bool bounding_box(double time0, double time1, aabb& output_box) const override {
->>>>>>> 6d457a4e
+            const override
+        {
             // The bounding box must have non-zero width in each dimension, so pad the Z
             // dimension a small amount.
             output_box = aabb(point3(x0, y0, k-0.0001), point3(x1, y1, k+0.0001));
@@ -47,6 +41,7 @@
         double x0, x1, y0, y1, k;
 };
 
+
 class xz_rect : public hittable {
     public:
         xz_rect() {}
@@ -55,18 +50,12 @@
             double _x0, double _x1, double _z0, double _z1, double _k, shared_ptr<material> mat
         ) : x0(_x0), x1(_x1), z0(_z0), z1(_z1), k(_k), mp(mat) {};
 
-<<<<<<< HEAD
         virtual bool hit(const ray& r, double ray_tmin, double ray_tmax, hit_record& rec)
             const override;
 
         virtual bool bounding_box(double time_start, double time_end, aabb& output_box)
-            const override {
-
-=======
-        virtual bool hit(const ray& r, double t_min, double t_max, hit_record& rec) const override;
-
-        virtual bool bounding_box(double time0, double time1, aabb& output_box) const override {
->>>>>>> 6d457a4e
+            const override
+        {
             // The bounding box must have non-zero width in each dimension, so pad the Y
             // dimension a small amount.
             output_box = aabb(point3(x0, k-0.0001, z0), point3(x1, k+0.0001, z1));
@@ -95,6 +84,7 @@
         double x0, x1, z0, z1, k;
 };
 
+
 class yz_rect : public hittable {
     public:
         yz_rect() {}
@@ -103,18 +93,12 @@
             double _y0, double _y1, double _z0, double _z1, double _k, shared_ptr<material> mat
         ) : y0(_y0), y1(_y1), z0(_z0), z1(_z1), k(_k), mp(mat) {};
 
-<<<<<<< HEAD
         virtual bool hit(const ray& r, double ray_tmin, double ray_tmax, hit_record& rec)
             const override;
 
         virtual bool bounding_box(double time_start, double time_end, aabb& output_box)
-            const override {
-
-=======
-        virtual bool hit(const ray& r, double t_min, double t_max, hit_record& rec) const override;
-
-        virtual bool bounding_box(double time0, double time1, aabb& output_box) const override {
->>>>>>> 6d457a4e
+            const override
+        {
             // The bounding box must have non-zero width in each dimension, so pad the X
             // dimension a small amount.
             output_box = aabb(point3(k-0.0001, y0, z0), point3(k+0.0001, y1, z1));
@@ -126,20 +110,15 @@
         double y0, y1, z0, z1, k;
 };
 
-<<<<<<< HEAD
+
 bool xy_rect::hit(const ray& r, double ray_tmin, double ray_tmax, hit_record& rec) const {
     auto t = (k-r.origin().z()) / r.direction().z();
     if (t < ray_tmin || t > ray_tmax)
-=======
-bool xy_rect::hit(const ray& r, double t_min, double t_max, hit_record& rec) const {
-    auto t = (k-r.origin().z()) / r.direction().z();
-    if (t < t_min || t > t_max)
->>>>>>> 6d457a4e
         return false;
 
     auto x = r.origin().x() + t*r.direction().x();
     auto y = r.origin().y() + t*r.direction().y();
-    if (x < x0 || x > x1 || y < y0 || y > y1)
+    if (x < x0 || x1 < x || y < y0 || y1 < y)
         return false;
 
     rec.u = (x-x0)/(x1-x0);
@@ -153,20 +132,15 @@
     return true;
 }
 
-<<<<<<< HEAD
+
 bool xz_rect::hit(const ray& r, double ray_tmin, double ray_tmax, hit_record& rec) const {
     auto t = (k-r.origin().y()) / r.direction().y();
-    if (t < ray_tmin || t > ray_tmax)
-=======
-bool xz_rect::hit(const ray& r, double t_min, double t_max, hit_record& rec) const {
-    auto t = (k-r.origin().y()) / r.direction().y();
-    if (t < t_min || t > t_max)
->>>>>>> 6d457a4e
+    if (t < ray_tmin || ray_tmax < t)
         return false;
 
     auto x = r.origin().x() + t*r.direction().x();
     auto z = r.origin().z() + t*r.direction().z();
-    if (x < x0 || x > x1 || z < z0 || z > z1)
+    if (x < x0 || x1 < x || z < z0 || z1 < z)
         return false;
 
     rec.u = (x-x0)/(x1-x0);
@@ -180,20 +154,15 @@
     return true;
 }
 
-<<<<<<< HEAD
+
 bool yz_rect::hit(const ray& r, double ray_tmin, double ray_tmax, hit_record& rec) const {
     auto t = (k-r.origin().x()) / r.direction().x();
     if (t < ray_tmin || t > ray_tmax)
-=======
-bool yz_rect::hit(const ray& r, double t_min, double t_max, hit_record& rec) const {
-    auto t = (k-r.origin().x()) / r.direction().x();
-    if (t < t_min || t > t_max)
->>>>>>> 6d457a4e
         return false;
 
     auto y = r.origin().y() + t*r.direction().y();
     auto z = r.origin().z() + t*r.direction().z();
-    if (y < y0 || y > y1 || z < z0 || z > z1)
+    if (y < y0 || y1 < y || z < z0 || z1 < z)
         return false;
 
     rec.u = (y-y0)/(y1-y0);
