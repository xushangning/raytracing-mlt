--- conflicted
+++ resolved
@@ -64,9 +64,7 @@
         if (!ptr->bounding_box(time_start, time_end, output_box))
             return false;
 
-        output_box = aabb(
-            output_box.min() + offset,
-            output_box.max() + offset);
+        output_box += offset;
 
         return true;
     }
@@ -91,9 +89,9 @@
         for (int i = 0; i < 2; i++) {
             for (int j = 0; j < 2; j++) {
                 for (int k = 0; k < 2; k++) {
-                    auto x = i*bbox.max().x() + (1-i)*bbox.min().x();
-                    auto y = j*bbox.max().y() + (1-j)*bbox.min().y();
-                    auto z = k*bbox.max().z() + (1-k)*bbox.min().z();
+                    auto x = i*bbox.x.max + (1-i)*bbox.x.min;
+                    auto y = j*bbox.y.max + (1-j)*bbox.y.min;
+                    auto z = k*bbox.z.max + (1-k)*bbox.z.min;
 
                     auto newx =  cos_theta*x + sin_theta*z;
                     auto newz = -sin_theta*x + cos_theta*z;
@@ -121,11 +119,7 @@
         direction[0] = cos_theta*r.direction()[0] - sin_theta*r.direction()[2];
         direction[2] = sin_theta*r.direction()[0] + cos_theta*r.direction()[2];
 
-<<<<<<< HEAD
-    output_box += offset;
-=======
         ray rotated_r(origin, direction, r.time());
->>>>>>> 6251287d
 
         if (!ptr->hit(rotated_r, ray_t, rec))
             return false;
@@ -159,71 +153,4 @@
 };
 
 
-<<<<<<< HEAD
-rotate_y::rotate_y(shared_ptr<hittable> p, double angle) : ptr(p) {
-    auto radians = degrees_to_radians(angle);
-    sin_theta = sin(radians);
-    cos_theta = cos(radians);
-    hasbox = ptr->bounding_box(0, 1, bbox);
-
-    point3 min( infinity,  infinity,  infinity);
-    point3 max(-infinity, -infinity, -infinity);
-
-    for (int i = 0; i < 2; i++) {
-        for (int j = 0; j < 2; j++) {
-            for (int k = 0; k < 2; k++) {
-                auto x = i*bbox.x.max + (1-i)*bbox.x.min;
-                auto y = j*bbox.y.max + (1-j)*bbox.y.min;
-                auto z = k*bbox.z.max + (1-k)*bbox.z.min;
-
-                auto newx =  cos_theta*x + sin_theta*z;
-                auto newz = -sin_theta*x + cos_theta*z;
-
-                vec3 tester(newx, y, newz);
-
-                for (int c = 0; c < 3; c++) {
-                    min[c] = fmin(min[c], tester[c]);
-                    max[c] = fmax(max[c], tester[c]);
-                }
-            }
-        }
-    }
-
-    bbox = aabb(min, max);
-}
-
-
-bool rotate_y::hit(const ray& r, interval ray_t, hit_record& rec) const {
-    auto origin = r.origin();
-    auto direction = r.direction();
-
-    origin[0] = cos_theta*r.origin()[0] - sin_theta*r.origin()[2];
-    origin[2] = sin_theta*r.origin()[0] + cos_theta*r.origin()[2];
-
-    direction[0] = cos_theta*r.direction()[0] - sin_theta*r.direction()[2];
-    direction[2] = sin_theta*r.direction()[0] + cos_theta*r.direction()[2];
-
-    ray rotated_r(origin, direction, r.time());
-
-    if (!ptr->hit(rotated_r, ray_t, rec))
-        return false;
-
-    auto p = rec.p;
-    auto normal = rec.normal;
-
-    p[0] =  cos_theta*rec.p[0] + sin_theta*rec.p[2];
-    p[2] = -sin_theta*rec.p[0] + cos_theta*rec.p[2];
-
-    normal[0] =  cos_theta*rec.normal[0] + sin_theta*rec.normal[2];
-    normal[2] = -sin_theta*rec.normal[0] + cos_theta*rec.normal[2];
-
-    rec.p = p;
-    rec.set_face_normal(rotated_r, normal);
-
-    return true;
-}
-
-
-=======
->>>>>>> 6251287d
 #endif